--- conflicted
+++ resolved
@@ -1,4 +1,3 @@
-<<<<<<< HEAD
 #!/usr/bin/env bash
 
 # Wrapper around CloudyPad container in which most operations are performed 
@@ -237,244 +236,4 @@
     fi
 }
 
-=======
-#!/usr/bin/env bash
-
-# Wrapper around CloudyPad container in which most operations are performed 
-# so that no other dependency other than Docker or a container runtime is needed
-#
-# Build a container image with current user ID on the fly (to avoid permission issues)
-# and run instructions.
-# Only a few commands need to run directly for user (eg. moonlight setup)
-
-if [ -n "$CLOUDYPAD_CLI_LAUNCHER_DEBUG" ]; then
-  set -x
-fi
-
-CLOUDYPAD_VERSION=0.35.0
-CLOUDYPAD_IMAGE="${CLOUDYPAD_IMAGE:-"ghcr.io/ap0ught/cloudypad:$CLOUDYPAD_VERSION"}"
-CLOUDYPAD_TARGET_IMAGE="cloudypad/local-runner:local"
-
-# Hidden command used during installation to setup Docker image locally
-if [ "$1" == "download-container-images" ]; then
-    docker pull $CLOUDYPAD_IMAGE >&2
-    exit 0
-fi
-
-if ! docker image inspect $CLOUDYPAD_IMAGE > /dev/null 2>&1; then
-    echo "Please wait a moment while Cloudy Pad container image $CLOUDYPAD_IMAGE is being pulled..." >&2
-    echo "This is normally done once during installation but may happen again if you deleted or cleaned-up your local Docker images." >&2
-    docker pull $CLOUDYPAD_IMAGE >&2
-fi
-
-# Build Dockerfile on-the-fly
-# make sure the container's user ID and group match host to prevent permission issue
-HOST_UID=$(id -u)
-HOST_USER_NAME=$(id -un)
-HOST_GID=$(id -g)
-HOST_GROUP_NAME=$(id -gn)
-cat <<EOF > /tmp/Dockerfile-cloudypad-run
-FROM $CLOUDYPAD_IMAGE
-
-# Ensure the host user matches user in container.
-# If host user is root, do nothing and run container as root, otherwise:
-# - Delete user matching host's user ID if already exists
-# - Create group if not exists
-# - Create user
-RUN if [ "$(id -u $HOST_UID)" -ne 0 ] >/dev/null 2>&1; then \
-        if id -u $HOST_UID >/dev/null 2>&1; then \
-            deluser \$(id -un $HOST_UID); \
-        fi && \
-        if ! getent group $HOST_GID >/dev/null; then \
-            groupadd -g $HOST_GID $HOST_GROUP_NAME; \
-        fi && \
-        useradd -u $HOST_UID -g $HOST_GID --home-dir $HOME --create-home $HOST_USER_NAME; \
-    fi
-
-USER $HOST_UID
-EOF
-
-container_build_output=$(docker build -t $CLOUDYPAD_TARGET_IMAGE - < /tmp/Dockerfile-cloudypad-run 2>&1)
-container_build_result=$?
-
-if [ $container_build_result -ne 0 ]; then
-    echo "Error: could not build CloudyPad container image, build exited with code: $container_build_result" >&2
-    echo "Build command was: docker build -t $CLOUDYPAD_TARGET_IMAGE - < /tmp/Dockerfile-cloudypad-run 2>&1" >&2
-    echo "Build output: "
-    echo "$container_build_output"
-    echo
-    echo "If you think this is a bug, please file an issue." >&2
-    exit 1
-fi
-
-# Create and run a container for Cloudy Pad
-# Builds a docker command with required volumes and env vars so that
-# running container matches host:
-# - user (uid and main group)
-# - mount important directories (such as home and ssh)
-# - mount Cloud credentials if available
-# - add environment variable matching host
-run_cloudypad_docker() {
-    # Setup trap to clean up temporary files
-    local temp_dirs_to_cleanup=()
-    cleanup() {
-        for dir in "${temp_dirs_to_cleanup[@]}"; do
-            if [ -d "$dir" ]; then
-                rm -rf "$dir"
-            fi
-        done
-    }
-    trap cleanup EXIT
-
-    # Ensure Cloudy Pad home exists and is secure enough
-    # So as not to create it from Docker volume mount as root
-    if [ ! -d "$HOME/.cloudypad" ]; then
-        mkdir -p $HOME/.cloudypad
-        mkdir -p "$HOME/.cloudypad/config"
-        chmod -R 0700 $HOME/.cloudypad
-    elif [ "$(stat -c %a $HOME/.cloudypad)" != "700" ]; then
-        echo "Warning: Permissions on $HOME/.cloudypad are not secure, fixing..." >&2
-        chmod -R 0700 $HOME/.cloudypad
-    fi
-
-    # Create subdirectories with proper permissions
-    mkdir -p "$HOME/.cloudypad/config"
-    touch "$HOME/.cloudypad/config.yml" 2>/dev/null || true
-    chmod -R 0700 "$HOME/.cloudypad"
-    chown -R "$(id -u):$(id -g)" "$HOME/.cloudypad" 2>/dev/null || true
-
-    # Create Paperspace directory if not already exists to keep it if user log-in from container
-    mkdir -p $HOME/.paperspace
-
-    # List of directories to mount only if they exist
-    local mounts=(
-        "$HOME/.cloudypad"
-        "$HOME/.ssh"
-        "$HOME/.aws"
-        "$HOME/.paperspace"
-        "$HOME/.azure"
-        "$HOME/.config/gcloud"
-        "$HOME/.config/scw"
-    )
-
-    # MobaXterm handling - set a custom config dir in the container filesystem
-    # We use a completely different approach for MobaXterm: instead of mounting the
-    # problematic home directory, we create a custom config directory in the container
-    local is_mobaxterm=false
-    local cloudypad_config_dir="$HOME/.cloudypad"
-
-    if [[ "$HOME" == "/home/mobaxterm"* ]]; then
-        is_mobaxterm=true
-        # For MobaXterm, we'll use a custom directory inside the container instead
-        # of mounting the host's .cloudypad directory
-        cloudypad_config_dir="/tmp/cloudypad_config"
-        echo "MobaXterm environment detected, using special configuration" >&2
-    fi
-
-    # Build run command with proper directories
-    local cmd="docker run --rm"
-
-    # Set interactive+tty by default
-    # no tty if CLOUDYPAD_CONTAINER_NO_TTY is set (for CI)
-    if [ -n "$CLOUDYPAD_CONTAINER_NO_TTY" ]; then
-        cmd="$cmd"
-    else
-        cmd="$cmd -it"
-    fi
-
-    # Only mount a directory if it exists on host
-    for mount in "${mounts[@]}"; do
-        # Skip mounting .cloudypad for MobaXterm to avoid permission issues
-        if [ "$mount" = "$HOME/.cloudypad" ] && [ "$is_mobaxterm" = true ]; then
-            continue
-        elif [ -d "$mount" ]; then
-            cmd+=" -v $mount:$mount"
-        fi
-    done
-
-    # Local environment variables to pass-through in container
-    local env_vars=(
-        # CloudyPad
-        "CLOUDYPAD_LOG_LEVEL"
-
-        # AWS
-        "AWS_PROFILE" "AWS_ACCESS_KEY_ID" "AWS_SECRET_ACCESS_KEY" "AWS_SESSION_TOKEN" 
-        "AWS_DEFAULT_REGION" "AWS_REGION" "AWS_ENDPOINT_URL" "AWS_PROFILE" 
-        "AWS_ROLE_ARN" "AWS_ROLE_SESSION_NAME"
-        
-        # Paperspace
-        # Not yet "PAPERSPACE_API_KEY_FILE" as it's likely file won't exist in container as not bind-mounted
-        "PAPERSPACE_API_KEY"
-
-        # Azure
-        "AZURE_LOCATION" "AZURE_SUBSCRIPTION_ID" "AZURE_CLIENT_ID" "AZURE_SECRET" "AZURE_TENANT"
-        "ARM_SUBSCRIPTION_ID" "ARM_CLIENT_ID" "ARM_CLIENT_SECRET" "ARM_TENANT_ID"
-
-        # Google
-        "GOOGLE_PROJECT" "GOOGLE_CLOUD_PROJECT" "GCLOUD_PROJECT" "CLOUDSDK_CORE_PROJECT" 
-        "GOOGLE_REGION" "GCLOUD_REGION" "CLOUDSDK_COMPUTE_REGION"
-        "GOOGLE_ZONE" "GCLOUD_ZONE" "CLOUDSDK_COMPUTE_ZONE"
-        "GOOGLE_IMPERSONATE_SERVICE_ACCOUNT"
-
-        # Scaleway
-        "SCW_ACCESS_KEY" "SCALEWAY_ACCESS_KEY"
-        "SCW_SECRET_KEY" "SCW_TOKEN" "SCALEWAY_TOKEN"
-        "SCW_DEFAULT_REGION" "SCW_REGION" "SCALEWAY_REGION"
-        "SCW_DEFAULT_ZONE" "SCW_ZONE" "SCALEWAY_ZONE"
-        "SCW_API_URL"
-        "SCW_INSECURE" "SCW_TLSVERIFY"
-        "SCW_PROFILE"
-        "SCW_PROJECT_ID" "SCW_DEFAULT_PROJECT_ID"
-        "SCW_ORGANIZATION_ID" "SCW_DEFAULT_ORGANIZATION_ID" "SCW_ORGANIZATION"
-
-        # Pulumi
-        "PULUMI_BACKEND_URL" "PULUMI_CONFIG_PASSPHRASE"
-    )
-
-    # Add HOME environment variable to ensure .cloudypad is correctly referenced
-    cmd+=" -e HOME=$HOME"
-
-    # For MobaXterm, set a custom config environment variable
-    if [ "$is_mobaxterm" = true ]; then
-        cmd+=" -e CLOUDYPAD_CONFIG_DIR=$cloudypad_config_dir"
-    fi
-
-    # Add user ID info for better container setup
-    cmd+=" -e HOST_UID=$(id -u) -e HOST_GID=$(id -g)"
-
-    # Run container with current user permissions to avoid permission issues
-    cmd+=" --user \"$(id -u):$(id -g)\""
-
-    # Add other environment variables
-    for env_var in "${env_vars[@]}"; do
-        if [ -n "${!env_var}" ]; then
-            cmd+=" -e $env_var=${!env_var}"
-        fi
-    done
-
-    # Add SSH agent volume and env var if it's available locally
-    if [ -n "$SSH_AUTH_SOCK" ]; then
-        cmd+=" -v $SSH_AUTH_SOCK:/ssh-agent -e SSH_AUTH_SOCK=/ssh-agent"
-    fi
-
-    # If first arg is "debug-container" run a bash as entrypoint
-    # This is a hidden command for debugging :)
-    if [ "$1" == "debug-container" ]; then
-        cmd+=" --entrypoint /bin/bash $CLOUDYPAD_TARGET_IMAGE"
-        $cmd
-    else
-        cmd+=" $CLOUDYPAD_TARGET_IMAGE"
-
-        # For MobaXterm, we need to initialize the config directory
-        if [ "$is_mobaxterm" = true ]; then
-            # Run a command to create the custom config directory in the container with proper permissions
-            # We need to ensure the config directory exists and is writable
-            $cmd /bin/sh -c "mkdir -p $cloudypad_config_dir && chmod 0777 $cloudypad_config_dir && exec ${*}"
-        else
-            $cmd "${@}"
-        fi
-    fi
-}
-
->>>>>>> 937076eb
 run_cloudypad_docker "${@:1}"