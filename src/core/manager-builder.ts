<<<<<<< HEAD
import { InstanceManager } from "./manager";
import { CoreConfig } from "./config/interface";
import { StateManagerBuilder } from "./state/builders";
import { StateLoader } from "./state/loader";
import { CLOUDYPAD_PROVIDER_AWS, CLOUDYPAD_PROVIDER_DUMMY, CLOUDYPAD_PROVIDER_GCP, CLOUDYPAD_PROVIDER_SSH, CLOUDYPAD_PROVIDER_PAPERSPACE, CLOUDYPAD_PROVIDER_SCALEWAY } from "./const";
import { CLOUDYPAD_PROVIDER_AZURE } from "./const";
import { ScalewayProviderClient } from "../providers/scaleway/provider";
import { DummyProviderClient } from "../providers/dummy/provider";
import { AzureProviderClient } from "../providers/azure/provider";
import { GcpProviderClient } from "../providers/gcp/provider";
import { AwsProviderClient } from "../providers/aws/provider";
import { PaperspaceProviderClient } from "../providers/paperspace/provider";
import { SshProviderClient } from "../providers/ssh/provider";

export interface InstanceManagerBuilderArgs {
    config: CoreConfig
}

export class InstanceManagerBuilder {   

    private readonly config: CoreConfig
    private readonly stateManagerBuilder: StateManagerBuilder
    private readonly stateLoader: StateLoader

    constructor(args: InstanceManagerBuilderArgs) {
        this.config = args.config
        this.stateManagerBuilder = new StateManagerBuilder({
            stateBackend: {
                local: this.config.stateBackend.local,
                s3: this.config.stateBackend.s3
            }
        })
        this.stateLoader = this.stateManagerBuilder.buildStateLoader()
    }

    async buildInstanceManager(instanceName: string): Promise<InstanceManager> {
        const state = await this.stateLoader.loadInstanceState(instanceName)
        const providerClient = state.provision.provider

        switch(providerClient){
            case CLOUDYPAD_PROVIDER_SCALEWAY:
                { const scalewayProviderClient = new ScalewayProviderClient({ config: this.config })
                return scalewayProviderClient.getInstanceManagerFor(state) }
            case CLOUDYPAD_PROVIDER_DUMMY:
                { const dummyProviderClient = new DummyProviderClient({ config: this.config })
                return dummyProviderClient.getInstanceManagerFor(state) }
            case CLOUDYPAD_PROVIDER_AZURE:
                { const azureProviderClient = new AzureProviderClient({ config: this.config })
                return azureProviderClient.getInstanceManagerFor(state) }
            case CLOUDYPAD_PROVIDER_GCP:
                { const gcpProviderClient = new GcpProviderClient({ config: this.config })
                return gcpProviderClient.getInstanceManagerFor(state) }
            case CLOUDYPAD_PROVIDER_AWS:
                { const awsProviderClient = new AwsProviderClient({ config: this.config })
                return awsProviderClient.getInstanceManagerFor(state) }
            case CLOUDYPAD_PROVIDER_PAPERSPACE:
                { const paperspaceProviderClient = new PaperspaceProviderClient({ config: this.config })
                return paperspaceProviderClient.getInstanceManagerFor(state) }
            case CLOUDYPAD_PROVIDER_SSH:
                { const localProviderClient = new SshProviderClient({ config: this.config })
                return localProviderClient.getInstanceManagerFor(state) }
            default:
                throw new Error(`Provider ${providerClient} not supported`)
        }
    }
}
=======
import { InstanceManager } from "./manager";
import { CoreConfig } from "./config/interface";
import { StateManagerBuilder } from "./state/builders";
import { StateLoader } from "./state/loader";
import { CLOUDYPAD_PROVIDER_AWS, CLOUDYPAD_PROVIDER_DUMMY, CLOUDYPAD_PROVIDER_GCP, CLOUDYPAD_PROVIDER_SSH, CLOUDYPAD_PROVIDER_PAPERSPACE, CLOUDYPAD_PROVIDER_SCALEWAY } from "./const";
import { CLOUDYPAD_PROVIDER_AZURE } from "./const";
import { ScalewayProviderClient } from "../providers/scaleway/provider";
import { DummyProviderClient } from "../providers/dummy/provider";
import { AzureProviderClient } from "../providers/azure/provider";
import { GcpProviderClient } from "../providers/gcp/provider";
import { AwsProviderClient } from "../providers/aws/provider";
import { PaperspaceProviderClient } from "../providers/paperspace/provider";
import { SshProviderClient } from "../providers/ssh/provider";

export interface InstanceManagerBuilderArgs {
    config: CoreConfig
}

export class InstanceManagerBuilder {   

    private readonly config: CoreConfig
    private readonly stateManagerBuilder: StateManagerBuilder
    private readonly stateLoader: StateLoader

    constructor(args: InstanceManagerBuilderArgs) {
        this.config = args.config
        this.stateManagerBuilder = new StateManagerBuilder({
            stateBackend: {
                local: this.config.stateBackend.local,
                s3: this.config.stateBackend.s3
            }
        })
        this.stateLoader = this.stateManagerBuilder.buildStateLoader()
    }

    async buildInstanceManager(instanceName: string): Promise<InstanceManager> {
        const state = await this.stateLoader.loadInstanceState(instanceName)
        const providerClient = state.provision.provider

        switch(providerClient){
            case CLOUDYPAD_PROVIDER_SCALEWAY:
                { const scalewayProviderClient = new ScalewayProviderClient({ config: this.config })
                return scalewayProviderClient.getInstanceManagerFor(state) }
            case CLOUDYPAD_PROVIDER_DUMMY:
                { const dummyProviderClient = new DummyProviderClient({ config: this.config })
                return dummyProviderClient.getInstanceManagerFor(state) }
            case CLOUDYPAD_PROVIDER_AZURE:
                { const azureProviderClient = new AzureProviderClient({ config: this.config })
                return azureProviderClient.getInstanceManagerFor(state) }
            case CLOUDYPAD_PROVIDER_GCP:
                { const gcpProviderClient = new GcpProviderClient({ config: this.config })
                return gcpProviderClient.getInstanceManagerFor(state) }
            case CLOUDYPAD_PROVIDER_AWS:
                { const awsProviderClient = new AwsProviderClient({ config: this.config })
                return awsProviderClient.getInstanceManagerFor(state) }
            case CLOUDYPAD_PROVIDER_PAPERSPACE:
                { const paperspaceProviderClient = new PaperspaceProviderClient({ config: this.config })
                return paperspaceProviderClient.getInstanceManagerFor(state) }
            case CLOUDYPAD_PROVIDER_SSH:
                { const localProviderClient = new SshProviderClient({ config: this.config })
                return localProviderClient.getInstanceManagerFor(state) }
            default:
                throw new Error(`Provider ${providerClient} not supported`)
        }
    }
}
>>>>>>> 937076eb
<|MERGE_RESOLUTION|>--- conflicted
+++ resolved
@@ -1,4 +1,3 @@
-<<<<<<< HEAD
 import { InstanceManager } from "./manager";
 import { CoreConfig } from "./config/interface";
 import { StateManagerBuilder } from "./state/builders";
@@ -64,72 +63,4 @@
                 throw new Error(`Provider ${providerClient} not supported`)
         }
     }
-}
-=======
-import { InstanceManager } from "./manager";
-import { CoreConfig } from "./config/interface";
-import { StateManagerBuilder } from "./state/builders";
-import { StateLoader } from "./state/loader";
-import { CLOUDYPAD_PROVIDER_AWS, CLOUDYPAD_PROVIDER_DUMMY, CLOUDYPAD_PROVIDER_GCP, CLOUDYPAD_PROVIDER_SSH, CLOUDYPAD_PROVIDER_PAPERSPACE, CLOUDYPAD_PROVIDER_SCALEWAY } from "./const";
-import { CLOUDYPAD_PROVIDER_AZURE } from "./const";
-import { ScalewayProviderClient } from "../providers/scaleway/provider";
-import { DummyProviderClient } from "../providers/dummy/provider";
-import { AzureProviderClient } from "../providers/azure/provider";
-import { GcpProviderClient } from "../providers/gcp/provider";
-import { AwsProviderClient } from "../providers/aws/provider";
-import { PaperspaceProviderClient } from "../providers/paperspace/provider";
-import { SshProviderClient } from "../providers/ssh/provider";
-
-export interface InstanceManagerBuilderArgs {
-    config: CoreConfig
-}
-
-export class InstanceManagerBuilder {   
-
-    private readonly config: CoreConfig
-    private readonly stateManagerBuilder: StateManagerBuilder
-    private readonly stateLoader: StateLoader
-
-    constructor(args: InstanceManagerBuilderArgs) {
-        this.config = args.config
-        this.stateManagerBuilder = new StateManagerBuilder({
-            stateBackend: {
-                local: this.config.stateBackend.local,
-                s3: this.config.stateBackend.s3
-            }
-        })
-        this.stateLoader = this.stateManagerBuilder.buildStateLoader()
-    }
-
-    async buildInstanceManager(instanceName: string): Promise<InstanceManager> {
-        const state = await this.stateLoader.loadInstanceState(instanceName)
-        const providerClient = state.provision.provider
-
-        switch(providerClient){
-            case CLOUDYPAD_PROVIDER_SCALEWAY:
-                { const scalewayProviderClient = new ScalewayProviderClient({ config: this.config })
-                return scalewayProviderClient.getInstanceManagerFor(state) }
-            case CLOUDYPAD_PROVIDER_DUMMY:
-                { const dummyProviderClient = new DummyProviderClient({ config: this.config })
-                return dummyProviderClient.getInstanceManagerFor(state) }
-            case CLOUDYPAD_PROVIDER_AZURE:
-                { const azureProviderClient = new AzureProviderClient({ config: this.config })
-                return azureProviderClient.getInstanceManagerFor(state) }
-            case CLOUDYPAD_PROVIDER_GCP:
-                { const gcpProviderClient = new GcpProviderClient({ config: this.config })
-                return gcpProviderClient.getInstanceManagerFor(state) }
-            case CLOUDYPAD_PROVIDER_AWS:
-                { const awsProviderClient = new AwsProviderClient({ config: this.config })
-                return awsProviderClient.getInstanceManagerFor(state) }
-            case CLOUDYPAD_PROVIDER_PAPERSPACE:
-                { const paperspaceProviderClient = new PaperspaceProviderClient({ config: this.config })
-                return paperspaceProviderClient.getInstanceManagerFor(state) }
-            case CLOUDYPAD_PROVIDER_SSH:
-                { const localProviderClient = new SshProviderClient({ config: this.config })
-                return localProviderClient.getInstanceManagerFor(state) }
-            default:
-                throw new Error(`Provider ${providerClient} not supported`)
-        }
-    }
-}
->>>>>>> 937076eb
+}