<<<<<<< HEAD
import fs from 'fs'
import path from 'path'
import yaml from 'yaml'
import { z } from 'zod'
import { getLogger } from '../log/utils'
import { v4 as uuidv4 } from 'uuid'
import * as lodash from 'lodash'
import { ConfigLoader as CoreConfigLoader } from '../core/config/default'

export enum AnalyticsCollectionMethod {
    All = "all",
    Technical = "technical",
    None = "none"
}

const PostHogConfigSchema = z.object({
    distinctId: z.string(),
    collectionMethod: z.enum([ AnalyticsCollectionMethod.All, AnalyticsCollectionMethod.Technical, AnalyticsCollectionMethod.None ]).optional()
        .describe("The method used to collect analytics data. All: collect everything, including personal data (require user consent). Technical: only collect technical non-personal data. None: do not collect anything."),
})

const AnalyticsConfigSchema = z.object({
    promptedPersonalDataCollectionApproval: z.boolean().default(false).describe("Whether user has been prompted for personal data collection approval yet."),
    posthog: PostHogConfigSchema
})

export const CloudyPadGlobalConfigSchemaV1 = z.object({
    version: z.literal("1"),
    analytics: AnalyticsConfigSchema,
}).describe("PostHog analytics config. https://posthog.com")

export type PostHogConfig = z.infer<typeof PostHogConfigSchema>
export type CloudyPadGlobalConfigV1 = z.infer<typeof CloudyPadGlobalConfigSchemaV1>
export type AnalyticsConfig = z.infer<typeof AnalyticsConfigSchema>

export const BASE_DEFAULT_CONFIG: CloudyPadGlobalConfigV1 = {
    version: "1",
    analytics: {
        promptedPersonalDataCollectionApproval: false,
        posthog: { 
            distinctId: "dummy",
            collectionMethod: AnalyticsCollectionMethod.Technical
        },
    },
}

/**
 * Manages Cloudy Pad config globally. Use Singleton pattern to ensure any app component can get access
 * to global environment config.
 * 
 * Configuration is stored locally in ${dataRootDir}/config.yml
 */
export class CliConfigManager {

    private static instance: CliConfigManager

    static getInstance(): CliConfigManager {
        if (!CliConfigManager.instance) {
            CliConfigManager.instance = new CliConfigManager()
        }
        return CliConfigManager.instance
    }

    private configPath: string
    private dataRootDir: string
    private logger = getLogger(CliConfigManager.name)

    /**
     * Do not call constructor directly. Use getInstance() instead. (Can be used for testing purpose)
     * @param dataRootDir Do not use default dataRootDir. 
     */
    constructor(dataRootDir?: string) {
        // Check if we're in MobaXterm environment with custom config dir
        const customConfigDir = process.env.CLOUDYPAD_CONFIG_DIR

        if (customConfigDir) {
            this.logger.info(`Using custom config directory from CLOUDYPAD_CONFIG_DIR: ${customConfigDir}`)
            this.dataRootDir = customConfigDir
            this.configPath = path.join(this.dataRootDir, 'config.yml')
        } else {
            this.dataRootDir = dataRootDir ?? new CoreConfigLoader().loadLocalDataRootDir()
            this.configPath = path.join(this.dataRootDir, 'config.yml')
        }
    }


    /**
     * Initialize configuration if needed:
     * - Create default config.yml in root data dir if none already exists, prompting user for details
     * - If one already exists, parse it
     */
    init(): void {
        if (!fs.existsSync(this.configPath)) {
            this.logger.info(`CLI config not found at ${this.configPath}. Creating default config...`)
            
            const initConfig = lodash.merge(
                {},
                BASE_DEFAULT_CONFIG, 
                { 
                    analytics: { 
                        posthog: { 
                            distinctId: uuidv4(),
                            collectionMethod: "technical"
                        } 
                    } 
                }
            )
            this.writeConfigSafe(initConfig)

            this.logger.debug(`Generated default config: ${JSON.stringify(initConfig)}`)
            this.logger.info(`Default config created at ${this.configPath}`)
        }

        this.logger.debug(`Init: found existing config at ${this.configPath}. Not overwriting it.`)
    }

    load(): CloudyPadGlobalConfigV1 {
        const rawConfig = this.readConfigRaw()
        
        // If config file doesn't exist or is empty, return default config
        if (!rawConfig || Object.keys(rawConfig).length === 0) {
            this.logger.debug("Config file missing or empty, returning base default config")
            return BASE_DEFAULT_CONFIG
        }
        
        const config = this.zodParseSafe(rawConfig, CloudyPadGlobalConfigSchemaV1)
        this.writeConfigSafe(config) // Rewrite config with correct schema version as current schema may have changed since last load
        return config
    }

    setAnalyticsPromptedPersonalDataCollectionApproval(prompted: boolean): void {
        this.logger.debug(`Updating promptedApproval: ${prompted}`)

        const updatedConfig = this.load()
        updatedConfig.analytics.promptedPersonalDataCollectionApproval = prompted
        this.writeConfigSafe(updatedConfig)
    }

    setAnalyticsCollectionMethod(collectionMethod: AnalyticsCollectionMethod): void {
        this.logger.debug(`Setting analytics collection method: ${collectionMethod}`)

        const updatedConfig = this.load()
        updatedConfig.analytics.posthog.collectionMethod = collectionMethod
        this.writeConfigSafe(updatedConfig)
    }

    setAnalyticsPosthHog(posthog: PostHogConfig): void {
        this.logger.debug(`Setting PostHog analytics: ${JSON.stringify(posthog)}`)

        const updatedConfig = this.load()
        updatedConfig.analytics.posthog = lodash.merge({}, updatedConfig.analytics.posthog, posthog)
        this.writeConfigSafe(updatedConfig)
    }

    private readConfigRaw(): unknown {
        try {
            this.logger.debug(`Reading config at ${this.configPath}`)

            if (!fs.existsSync(this.configPath)) {
                this.logger.error(`Config file not found at ${this.configPath}`)
                return {} // Return empty object to be handled by the caller
            }

            const rawConfig = fs.readFileSync(this.configPath, 'utf-8')
            const rawYaml = yaml.parse(rawConfig)

            this.logger.debug(`Read config at ${this.configPath}: ${JSON.stringify(rawYaml)}`)

            return rawYaml
        } catch (e) {
            throw new Error(`Couldn't load config at ${this.configPath}`, { cause: e})
        }
    }

    private writeConfigSafe(unsafeConfig: CloudyPadGlobalConfigV1): void {
        try {
            this.logger.debug(`Writing config ${JSON.stringify(unsafeConfig)} at ${this.configPath}...`)

            // Create data root directory if not exists
            if (!fs.existsSync(this.dataRootDir)) {
                this.logger.debug(`Creating data root directory '${this.dataRootDir}'`)
                fs.mkdirSync(this.dataRootDir, { recursive: true })
            }

            const parsedConfig = this.zodParseSafe(unsafeConfig, CloudyPadGlobalConfigSchemaV1)
            const yamlContent = yaml.stringify(parsedConfig)
            fs.writeFileSync(this.configPath, yamlContent, 'utf-8')

            this.logger.debug(`Wrote parsed config ${JSON.stringify(parsedConfig)} at ${this.configPath}...`)
        } catch (e) {
            throw new Error(`Couldn't write config ${JSON.stringify(unsafeConfig)} at ${this.configPath}`, { cause: e })
        }
    }

    private zodParseSafe<T extends z.AnyZodObject>(data: unknown, schema: T): z.infer<T> {
        const result = schema.safeParse(data)
        if (result.success) {
            return result.data as z.infer<T>
        } else {
            throw new Error(`Couldn't parse Config with Zod. Config is either corrupted or not compatible with this Cloudy Pad version. If you think this is a bug, please create an issue. Error state: ${JSON.stringify(data)}; Zod error: ${JSON.stringify(result.error.format())}`, { cause: result.error })
        }
    }
}

=======
import fs from 'fs'
import path from 'path'
import yaml from 'yaml'
import { z } from 'zod'
import { getLogger } from '../log/utils'
import { v4 as uuidv4 } from 'uuid'
import * as lodash from 'lodash'
import { ConfigLoader as CoreConfigLoader } from '../core/config/default'

export enum AnalyticsCollectionMethod {
    All = "all",
    Technical = "technical",
    None = "none"
}

const PostHogConfigSchema = z.object({
    distinctId: z.string(),
    collectionMethod: z.enum([ AnalyticsCollectionMethod.All, AnalyticsCollectionMethod.Technical, AnalyticsCollectionMethod.None ]).optional()
        .describe("The method used to collect analytics data. All: collect everything, including personal data (require user consent). Technical: only collect technical non-personal data. None: do not collect anything."),
})

const AnalyticsConfigSchema = z.object({
    promptedPersonalDataCollectionApproval: z.boolean().default(false).describe("Whether user has been prompted for personal data collection approval yet."),
    posthog: PostHogConfigSchema
})

export const CloudyPadGlobalConfigSchemaV1 = z.object({
    version: z.literal("1"),
    analytics: AnalyticsConfigSchema,
}).describe("PostHog analytics config. https://posthog.com")

export type PostHogConfig = z.infer<typeof PostHogConfigSchema>
export type CloudyPadGlobalConfigV1 = z.infer<typeof CloudyPadGlobalConfigSchemaV1>
export type AnalyticsConfig = z.infer<typeof AnalyticsConfigSchema>

export const BASE_DEFAULT_CONFIG: CloudyPadGlobalConfigV1 = {
    version: "1",
    analytics: {
        promptedPersonalDataCollectionApproval: false,
        posthog: { 
            distinctId: "dummy",
            collectionMethod: AnalyticsCollectionMethod.Technical
        },
    },
}

/**
 * Manages Cloudy Pad config globally. Use Singleton pattern to ensure any app component can get access
 * to global environment config.
 * 
 * Configuration is stored locally in ${dataRootDir}/config.yml
 */
export class CliConfigManager {

    private static instance: CliConfigManager

    static getInstance(): CliConfigManager {
        if (!CliConfigManager.instance) {
            CliConfigManager.instance = new CliConfigManager()
        }
        return CliConfigManager.instance
    }

    private configPath: string
    private dataRootDir: string
    private logger = getLogger(CliConfigManager.name)

    /**
     * Do not call constructor directly. Use getInstance() instead. (Can be used for testing purpose)
     * @param dataRootDir Do not use default dataRootDir. 
     */
    constructor(dataRootDir?: string) {
        // Check if we're in MobaXterm environment with custom config dir
        const customConfigDir = process.env.CLOUDYPAD_CONFIG_DIR

        if (customConfigDir) {
            this.logger.info(`Using custom config directory from CLOUDYPAD_CONFIG_DIR: ${customConfigDir}`)
            this.dataRootDir = customConfigDir
            this.configPath = path.join(this.dataRootDir, 'config.yml')
        } else {
            this.dataRootDir = dataRootDir ?? new CoreConfigLoader().loadLocalDataRootDir()
            this.configPath = path.join(this.dataRootDir, 'config.yml')
        }
    }


    /**
     * Initialize configuration if needed:
     * - Create default config.yml in root data dir if none already exists, prompting user for details
     * - If one already exists, parse it
     */
    init(): void {
        if (!fs.existsSync(this.configPath)) {
            this.logger.info(`CLI config not found at ${this.configPath}. Creating default config...`)
            
            const initConfig = lodash.merge(
                {},
                BASE_DEFAULT_CONFIG, 
                { 
                    analytics: { 
                        posthog: { 
                            distinctId: uuidv4(),
                            collectionMethod: "technical"
                        } 
                    } 
                }
            )
            this.writeConfigSafe(initConfig)

            this.logger.debug(`Generated default config: ${JSON.stringify(initConfig)}`)
            this.logger.info(`Default config created at ${this.configPath}`)
        }

        this.logger.debug(`Init: found existing config at ${this.configPath}. Not overwriting it.`)
    }

    load(): CloudyPadGlobalConfigV1 {
        const rawConfig = this.readConfigRaw()
        
        // If config file doesn't exist or is empty, return default config
        if (!rawConfig || Object.keys(rawConfig).length === 0) {
            this.logger.debug("Config file missing or empty, returning base default config")
            return BASE_DEFAULT_CONFIG
        }
        
        const config = this.zodParseSafe(rawConfig, CloudyPadGlobalConfigSchemaV1)
        this.writeConfigSafe(config) // Rewrite config with correct schema version as current schema may have changed since last load
        return config
    }

    setAnalyticsPromptedPersonalDataCollectionApproval(prompted: boolean): void {
        this.logger.debug(`Updating promptedApproval: ${prompted}`)

        const updatedConfig = this.load()
        updatedConfig.analytics.promptedPersonalDataCollectionApproval = prompted
        this.writeConfigSafe(updatedConfig)
    }

    setAnalyticsCollectionMethod(collectionMethod: AnalyticsCollectionMethod): void {
        this.logger.debug(`Setting analytics collection method: ${collectionMethod}`)

        const updatedConfig = this.load()
        updatedConfig.analytics.posthog.collectionMethod = collectionMethod
        this.writeConfigSafe(updatedConfig)
    }

    setAnalyticsPosthHog(posthog: PostHogConfig): void {
        this.logger.debug(`Setting PostHog analytics: ${JSON.stringify(posthog)}`)

        const updatedConfig = this.load()
        updatedConfig.analytics.posthog = lodash.merge({}, updatedConfig.analytics.posthog, posthog)
        this.writeConfigSafe(updatedConfig)
    }

    private readConfigRaw(): unknown {
        try {
            this.logger.debug(`Reading config at ${this.configPath}`)

            if (!fs.existsSync(this.configPath)) {
                this.logger.error(`Config file not found at ${this.configPath}`)
                return {} // Return empty object to be handled by the caller
            }

            const rawConfig = fs.readFileSync(this.configPath, 'utf-8')
            const rawYaml = yaml.parse(rawConfig)

            this.logger.debug(`Read config at ${this.configPath}: ${JSON.stringify(rawYaml)}`)

            return rawYaml
        } catch (e) {
            throw new Error(`Couldn't load config at ${this.configPath}`, { cause: e})
        }
    }

    private writeConfigSafe(unsafeConfig: CloudyPadGlobalConfigV1): void {
        try {
            this.logger.debug(`Writing config ${JSON.stringify(unsafeConfig)} at ${this.configPath}...`)

            // Create data root directory if not exists
            if (!fs.existsSync(this.dataRootDir)) {
                this.logger.debug(`Creating data root directory '${this.dataRootDir}'`)
                fs.mkdirSync(this.dataRootDir, { recursive: true })
            }

            const parsedConfig = this.zodParseSafe(unsafeConfig, CloudyPadGlobalConfigSchemaV1)
            const yamlContent = yaml.stringify(parsedConfig)
            fs.writeFileSync(this.configPath, yamlContent, 'utf-8')

            this.logger.debug(`Wrote parsed config ${JSON.stringify(parsedConfig)} at ${this.configPath}...`)
        } catch (e) {
            throw new Error(`Couldn't write config ${JSON.stringify(unsafeConfig)} at ${this.configPath}`, { cause: e })
        }
    }

    private zodParseSafe<T extends z.AnyZodObject>(data: unknown, schema: T): z.infer<T> {
        const result = schema.safeParse(data)
        if (result.success) {
            return result.data as z.infer<T>
        } else {
            throw new Error(`Couldn't parse Config with Zod. Config is either corrupted or not compatible with this Cloudy Pad version. If you think this is a bug, please create an issue. Error state: ${JSON.stringify(data)}; Zod error: ${JSON.stringify(result.error.format())}`, { cause: result.error })
        }
    }
}
>>>>>>> 937076eb
<|MERGE_RESOLUTION|>--- conflicted
+++ resolved
@@ -1,4 +1,3 @@
-<<<<<<< HEAD
 import fs from 'fs'
 import path from 'path'
 import yaml from 'yaml'
@@ -117,13 +116,13 @@
 
     load(): CloudyPadGlobalConfigV1 {
         const rawConfig = this.readConfigRaw()
-        
+
         // If config file doesn't exist or is empty, return default config
         if (!rawConfig || Object.keys(rawConfig).length === 0) {
             this.logger.debug("Config file missing or empty, returning base default config")
             return BASE_DEFAULT_CONFIG
         }
-        
+
         const config = this.zodParseSafe(rawConfig, CloudyPadGlobalConfigSchemaV1)
         this.writeConfigSafe(config) // Rewrite config with correct schema version as current schema may have changed since last load
         return config
@@ -202,209 +201,3 @@
         }
     }
 }
-
-=======
-import fs from 'fs'
-import path from 'path'
-import yaml from 'yaml'
-import { z } from 'zod'
-import { getLogger } from '../log/utils'
-import { v4 as uuidv4 } from 'uuid'
-import * as lodash from 'lodash'
-import { ConfigLoader as CoreConfigLoader } from '../core/config/default'
-
-export enum AnalyticsCollectionMethod {
-    All = "all",
-    Technical = "technical",
-    None = "none"
-}
-
-const PostHogConfigSchema = z.object({
-    distinctId: z.string(),
-    collectionMethod: z.enum([ AnalyticsCollectionMethod.All, AnalyticsCollectionMethod.Technical, AnalyticsCollectionMethod.None ]).optional()
-        .describe("The method used to collect analytics data. All: collect everything, including personal data (require user consent). Technical: only collect technical non-personal data. None: do not collect anything."),
-})
-
-const AnalyticsConfigSchema = z.object({
-    promptedPersonalDataCollectionApproval: z.boolean().default(false).describe("Whether user has been prompted for personal data collection approval yet."),
-    posthog: PostHogConfigSchema
-})
-
-export const CloudyPadGlobalConfigSchemaV1 = z.object({
-    version: z.literal("1"),
-    analytics: AnalyticsConfigSchema,
-}).describe("PostHog analytics config. https://posthog.com")
-
-export type PostHogConfig = z.infer<typeof PostHogConfigSchema>
-export type CloudyPadGlobalConfigV1 = z.infer<typeof CloudyPadGlobalConfigSchemaV1>
-export type AnalyticsConfig = z.infer<typeof AnalyticsConfigSchema>
-
-export const BASE_DEFAULT_CONFIG: CloudyPadGlobalConfigV1 = {
-    version: "1",
-    analytics: {
-        promptedPersonalDataCollectionApproval: false,
-        posthog: { 
-            distinctId: "dummy",
-            collectionMethod: AnalyticsCollectionMethod.Technical
-        },
-    },
-}
-
-/**
- * Manages Cloudy Pad config globally. Use Singleton pattern to ensure any app component can get access
- * to global environment config.
- * 
- * Configuration is stored locally in ${dataRootDir}/config.yml
- */
-export class CliConfigManager {
-
-    private static instance: CliConfigManager
-
-    static getInstance(): CliConfigManager {
-        if (!CliConfigManager.instance) {
-            CliConfigManager.instance = new CliConfigManager()
-        }
-        return CliConfigManager.instance
-    }
-
-    private configPath: string
-    private dataRootDir: string
-    private logger = getLogger(CliConfigManager.name)
-
-    /**
-     * Do not call constructor directly. Use getInstance() instead. (Can be used for testing purpose)
-     * @param dataRootDir Do not use default dataRootDir. 
-     */
-    constructor(dataRootDir?: string) {
-        // Check if we're in MobaXterm environment with custom config dir
-        const customConfigDir = process.env.CLOUDYPAD_CONFIG_DIR
-
-        if (customConfigDir) {
-            this.logger.info(`Using custom config directory from CLOUDYPAD_CONFIG_DIR: ${customConfigDir}`)
-            this.dataRootDir = customConfigDir
-            this.configPath = path.join(this.dataRootDir, 'config.yml')
-        } else {
-            this.dataRootDir = dataRootDir ?? new CoreConfigLoader().loadLocalDataRootDir()
-            this.configPath = path.join(this.dataRootDir, 'config.yml')
-        }
-    }
-
-
-    /**
-     * Initialize configuration if needed:
-     * - Create default config.yml in root data dir if none already exists, prompting user for details
-     * - If one already exists, parse it
-     */
-    init(): void {
-        if (!fs.existsSync(this.configPath)) {
-            this.logger.info(`CLI config not found at ${this.configPath}. Creating default config...`)
-            
-            const initConfig = lodash.merge(
-                {},
-                BASE_DEFAULT_CONFIG, 
-                { 
-                    analytics: { 
-                        posthog: { 
-                            distinctId: uuidv4(),
-                            collectionMethod: "technical"
-                        } 
-                    } 
-                }
-            )
-            this.writeConfigSafe(initConfig)
-
-            this.logger.debug(`Generated default config: ${JSON.stringify(initConfig)}`)
-            this.logger.info(`Default config created at ${this.configPath}`)
-        }
-
-        this.logger.debug(`Init: found existing config at ${this.configPath}. Not overwriting it.`)
-    }
-
-    load(): CloudyPadGlobalConfigV1 {
-        const rawConfig = this.readConfigRaw()
-        
-        // If config file doesn't exist or is empty, return default config
-        if (!rawConfig || Object.keys(rawConfig).length === 0) {
-            this.logger.debug("Config file missing or empty, returning base default config")
-            return BASE_DEFAULT_CONFIG
-        }
-        
-        const config = this.zodParseSafe(rawConfig, CloudyPadGlobalConfigSchemaV1)
-        this.writeConfigSafe(config) // Rewrite config with correct schema version as current schema may have changed since last load
-        return config
-    }
-
-    setAnalyticsPromptedPersonalDataCollectionApproval(prompted: boolean): void {
-        this.logger.debug(`Updating promptedApproval: ${prompted}`)
-
-        const updatedConfig = this.load()
-        updatedConfig.analytics.promptedPersonalDataCollectionApproval = prompted
-        this.writeConfigSafe(updatedConfig)
-    }
-
-    setAnalyticsCollectionMethod(collectionMethod: AnalyticsCollectionMethod): void {
-        this.logger.debug(`Setting analytics collection method: ${collectionMethod}`)
-
-        const updatedConfig = this.load()
-        updatedConfig.analytics.posthog.collectionMethod = collectionMethod
-        this.writeConfigSafe(updatedConfig)
-    }
-
-    setAnalyticsPosthHog(posthog: PostHogConfig): void {
-        this.logger.debug(`Setting PostHog analytics: ${JSON.stringify(posthog)}`)
-
-        const updatedConfig = this.load()
-        updatedConfig.analytics.posthog = lodash.merge({}, updatedConfig.analytics.posthog, posthog)
-        this.writeConfigSafe(updatedConfig)
-    }
-
-    private readConfigRaw(): unknown {
-        try {
-            this.logger.debug(`Reading config at ${this.configPath}`)
-
-            if (!fs.existsSync(this.configPath)) {
-                this.logger.error(`Config file not found at ${this.configPath}`)
-                return {} // Return empty object to be handled by the caller
-            }
-
-            const rawConfig = fs.readFileSync(this.configPath, 'utf-8')
-            const rawYaml = yaml.parse(rawConfig)
-
-            this.logger.debug(`Read config at ${this.configPath}: ${JSON.stringify(rawYaml)}`)
-
-            return rawYaml
-        } catch (e) {
-            throw new Error(`Couldn't load config at ${this.configPath}`, { cause: e})
-        }
-    }
-
-    private writeConfigSafe(unsafeConfig: CloudyPadGlobalConfigV1): void {
-        try {
-            this.logger.debug(`Writing config ${JSON.stringify(unsafeConfig)} at ${this.configPath}...`)
-
-            // Create data root directory if not exists
-            if (!fs.existsSync(this.dataRootDir)) {
-                this.logger.debug(`Creating data root directory '${this.dataRootDir}'`)
-                fs.mkdirSync(this.dataRootDir, { recursive: true })
-            }
-
-            const parsedConfig = this.zodParseSafe(unsafeConfig, CloudyPadGlobalConfigSchemaV1)
-            const yamlContent = yaml.stringify(parsedConfig)
-            fs.writeFileSync(this.configPath, yamlContent, 'utf-8')
-
-            this.logger.debug(`Wrote parsed config ${JSON.stringify(parsedConfig)} at ${this.configPath}...`)
-        } catch (e) {
-            throw new Error(`Couldn't write config ${JSON.stringify(unsafeConfig)} at ${this.configPath}`, { cause: e })
-        }
-    }
-
-    private zodParseSafe<T extends z.AnyZodObject>(data: unknown, schema: T): z.infer<T> {
-        const result = schema.safeParse(data)
-        if (result.success) {
-            return result.data as z.infer<T>
-        } else {
-            throw new Error(`Couldn't parse Config with Zod. Config is either corrupted or not compatible with this Cloudy Pad version. If you think this is a bug, please create an issue. Error state: ${JSON.stringify(data)}; Zod error: ${JSON.stringify(result.error.format())}`, { cause: result.error })
-        }
-    }
-}
->>>>>>> 937076eb
