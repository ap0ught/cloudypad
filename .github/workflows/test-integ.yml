--- conflicted
+++ resolved
@@ -1,4 +1,3 @@
-<<<<<<< HEAD
 name: Integration Tests
 
 on:
@@ -40,49 +39,6 @@
       # Run stable integration tests that don't require external accounts
       - name: Run S3 side effects integration tests
         run: nix develop -c task test-integ-s3-side-effects
-        
+
       - name: Run dummy provider integration tests
-        run: nix develop -c task test-integ-provider-dummy
-=======
-name: Integration Tests
-
-on:
-  push:
-    branches:
-      - "master"
-  pull_request:
-    branches:
-      - master
-
-env:
-  CLOUDYPAD_LOG_LEVEL: "3"
-
-jobs:
-  integ-test:
-    name: Integration tests
-    runs-on: ubuntu-24.04
-    
-    steps:
-      - name: Checkout repository
-        uses: actions/checkout@v4
-      
-      - uses: nixbuild/nix-quick-install-action@v30
-
-      - uses: nix-community/cache-nix-action@v6
-        with:
-          primary-key: nix-${{ runner.os }}
-          restore-prefixes-first-match: nix-${{ runner.os }}
-      
-      - uses: actions/cache@v3
-        with:
-          path: ~/.npm
-          key: ${{ runner.os }}-npm-${{ hashFiles('**/package*.json') }}
-          restore-keys: |
-            ${{ runner.os }}-npm-
-      
-      - run: nix develop -c npm i
-
-      # Only S3 integ test on CI for now as it only depends on container not external accounts and runs quickly
-      - name: Run integration tests
-        run: nix develop -c task test-integ-s3-side-effects
->>>>>>> 56805f22
+        run: nix develop -c task test-integ-provider-dummy