--- conflicted
+++ resolved
@@ -1,4 +1,3 @@
-<<<<<<< HEAD
 #!/usr/bin/env bash
 
 #
@@ -193,7 +192,7 @@
       sleep 30
     fi
   done
-  
+
   if [ "$release_jobs_success" = true ]; then
     echo "Merging release branch $release_branch in master..."
 
@@ -238,251 +237,4 @@
 create_release_pr_and_merge_in_release_branch $release_version
 merge_release_branch_in_master $release_version
 
-=======
-#!/usr/bin/env bash
-
-#
-# Create a new Cloudy Pad release with Git tag and container images
-#
-
-# If dry run enabled
-# - Docker images are built but not pushed
-# - Git branch created but not pushed
-# - Version changes are committed but not pushed
-# - Git tag not created
-# - GitHub PRs not created
-# - GitHub release not created
-CLOUDYPAD_RELEASE_DRY_RUN=${CLOUDYPAD_RELEASE_DRY_RUN:-false}
-
-# Update versions in package files and scripts
-# install.sh, cloudypad.sh, package.json, flake.nix
-update_versions_in_package_files() {
-  release_version=$1
-
-  echo "Updating Cloudy Pad version in package files and scripts..."
-
-  VERSION_REGEX="[0-9]\+\.[0-9]\+\.[0-9]\+\([-a-zA-Z0-9]*\)\?"
-
-  echo "Updating CLOUDYPAD_VERSION in cloudypad.sh and install.sh..."
-
-  # Replace CLOUDYPAD_VERSION in cloudypad.sh with any semantic version including those with additional characters
-  sed -i "s/CLOUDYPAD_VERSION=$VERSION_REGEX/CLOUDYPAD_VERSION=$release_version/" cloudypad.sh
-  sed -i "s/DEFAULT_CLOUDYPAD_SCRIPT_REF=v$VERSION_REGEX/DEFAULT_CLOUDYPAD_SCRIPT_REF=v$release_version/" install.sh
-
-  echo "Updating version in package.json..."
-  sed -i "s/\"version\": \"$VERSION_REGEX\"/\"version\": \"$release_version\"/" package.json
-
-  echo "Updating version and hash in flake.nix..."
-  sed -i "s/cloudypadVersion = \"$VERSION_REGEX\";/cloudypadVersion = \"$release_version\";/" flake.nix
-
-  # Make sure the hash of cloudypad.sh matches the one in pkgs.fetchurl cloudypad.sh from flake.nix
-  # Compute SRI sha256 using OpenSSL (avoids nix-prefetch-url dependency)
-  if ! command -v openssl >/dev/null 2>&1; then
-    echo "Error: openssl is required to compute SRI hash." >&2
-    exit 1
-  fi
-
-  CLOUDYPAD_SRI=$(openssl dgst -sha256 -binary "$PWD/cloudypad.sh" | openssl base64 -A)
-  # Update either old style (sha256:...) or SRI (sha256-...) in flake.nix
-  sed -i "s|hash = \"sha256[^\"]*\";|hash = \"sha256-${CLOUDYPAD_SRI}\";|" flake.nix
-}
-
-create_push_release_branch() {
-  release_version=$1
-  release_branch="release-$release_version"
-
-  read -p "New version: $release_version with release branch '$release_branch'. Continue? (If something goes wrong, delete branch and try again)"
-
-  echo "Checking out branch '$release_branch'..."
-
-  # If there are local changes, stash them so checkout can't fail
-  STASHED=false
-  if ! git diff --quiet || ! git diff --cached --quiet; then
-    echo "Worktree is dirty. Stashing changes temporarily..."
-    git stash push -u -m "release-create temp $(date -Iseconds)"
-    STASHED=true
-  fi
-
-  # Reuse existing branch (local or remote) or create it
-  if git show-ref --verify --quiet "refs/heads/$release_branch"; then
-    echo "Branch '$release_branch' exists locally. Reusing it."
-    git checkout "$release_branch"
-  elif git ls-remote --exit-code --heads origin "$release_branch" >/dev/null 2>&1; then
-    echo "Branch '$release_branch' exists on origin. Creating local tracking branch."
-    git fetch origin "$release_branch:$release_branch"
-    git checkout "$release_branch"
-  else
-    echo "Creating new branch '$release_branch'..."
-    git checkout -b "$release_branch"
-  fi
-
-  # Restore stashed changes onto the release branch
-  if [ "$STASHED" = true ]; then
-    echo "Restoring stashed changes onto '$release_branch'..."
-    if ! git stash pop; then
-      echo "Automatic stash pop resulted in conflicts. Resolve them, then run:"
-      echo "  git add -A && git commit -m \"chore: prepare release $release_version - update version in package files and scripts\""
-      exit 1
-    fi
-  fi
-
-  echo "Committing and pushing version changes to $release_branch..."
-  git add package.json cloudypad.sh install.sh flake.nix
-  if git diff --cached --quiet; then
-    echo "No changes to commit."
-  else
-    git commit -m "chore: prepare release $release_version - update version in package files and scripts"
-  fi
-
-  if [ "$CLOUDYPAD_RELEASE_DRY_RUN" = true ]; then
-    echo "Dry run enabled: Skipping git push."
-  else
-    # Ensure upstream is set the first time
-    if git rev-parse --abbrev-ref --symbolic-full-name @{u} >/dev/null 2>&1; then
-      git push
-    else
-      git push -u origin "$release_branch"
-    fi
-  fi
-}
-
-create_release_pr_and_merge_in_release_branch() {
-  release_version=$1
-  release_branch="release-$release_version"
-
-  if [ "$CLOUDYPAD_RELEASE_DRY_RUN" = true ]; then
-    echo "Dry run enabled: Skipping release PR creation and merge."
-    return
-  fi
-
-  echo "Creating release PR..."
-
-  npx --yes release-please release-pr \
-      --repo-url https://github.com/ap0ught/cloudypad \
-      --token $GITHUB_TOKEN \
-      --target-branch $release_branch
-
-  echo "Release is ready to be merged in release branch."
-
-  gh pr merge "release-please--branches--$release_branch--components--cloudypad" --merge
-
-  echo "Pulling Release Please changes in $release_branch..."
-
-  git pull
-
-  # Release has been merged in release branch
-  # Create Git tag and GitHub release
-  # Git tag will result in new Docker images being pushed
-  npx release-please github-release \
-    --repo-url https://github.com/ap0ught/cloudypad \
-    --token=${GITHUB_TOKEN} \
-    --target-branch $release_branch \
-    --prerelease
-
-  # Despite using --prerelease, release-please github-release will publish release as latest
-  # Ensure release is prerelease with subsequent command
-  current_release=$(gh release list -L 1 | cut -d$'\t' -f1)
-  echo "Found release: $current_release - marking it as prerelease"
-  gh release edit "${current_release}" --prerelease
-
-}
-
-merge_release_branch_in_master() {
-  release_version=$1
-  release_branch="release-$release_version"
-  release_tag="v$release_version"
-  
-  if [ "$CLOUDYPAD_RELEASE_DRY_RUN" = true ]; then
-    echo "Dry run enabled: Skipping release branch merge in master."
-    return
-  fi
-
-  echo "Waiting for release tag CI jobs (Docker image build) to finish on tag $release_tag..."
-  
-  timeout=3600  # Set timeout to 60 minutes (3600 seconds)
-  start_time=$(date +%s)
-  release_jobs_success=false
-
-  while true; do
-    current_time=$(date +%s)
-    elapsed_time=$((current_time - start_time))
-
-    if [ $elapsed_time -ge $timeout ]; then
-      echo "Timeout reached: CI jobs did not complete within $timeout seconds."
-      exit 1
-    fi
-
-    # Check for jobs on release tag
-    # Output is like: [ { { "name": "Release", "status": "in_progress" }]
-    release_jobs_response=$(gh run list -b "$release_tag" --json status,name)
-
-    echo "[$(date +%Y-%m-%d-%H:%M:%S)] Release jobs status: $release_jobs_response"
-
-    # filter for jobs with status "in_progress"
-    release_job_status=$(echo "$release_jobs_response" | jq -r '.[] | select(.name == "Release") | .status')
-
-    echo "Release job status: '$release_job_status'"
-
-    # If no jobs are running (release_jobs_in_progress is an empty string), break: all release jobs completed
-    if [ "$release_job_status" = "completed" ]; then
-      echo "Release CI job completed for $release_tag"
-      release_jobs_success=true
-      break
-    else
-      echo "CI jobs still running for $release_tag. Waiting..."
-      sleep 30
-    fi
-  done
-
-  read -p "Merge release branch $release_branch into master? (y/N): " confirm_merge
-  if [[ "$confirm_merge" != "y" ]]; then
-    echo "Merge aborted."
-    exit 1
-  fi
-
-  if [ "$release_jobs_success" = true ]; then
-    echo "Merging release branch $release_branch in master..."
-
-    gh pr create \
-      --title "Finalize release $release_version" \
-      --body "" \
-      --base master \
-      --head $release_branch
-
-    gh pr merge $release_branch --merge
-
-    # Mark release as latest
-    current_release=$(gh release list -L 1 | cut -d$'\t' -f1)
-    echo "Found release: $current_release - marking it as latest"
-    gh release edit "${current_release}" --latest --prerelease=false
-
-    echo "Checking out and pulling master after release..."
-
-    git checkout master && git pull
-  else
-    echo "Timeout reached: CI jobs did not complete within $timeout seconds."
-    exit 1
-  fi
-}
-
-set -e
-
-if [ -z ${GITHUB_TOKEN+x} ]; then 
-    echo "GITHUB_TOKEN variable must be set (with read/write permissions on content and pull requests)"
-    exit 1
-fi
-
-if [ -z "$1" ]; then
-  read -p "Release version? " release_version
-else 
-    release_version=$1
-fi
-
-update_versions_in_package_files $release_version
-create_push_release_branch $release_version
-
-create_release_pr_and_merge_in_release_branch $release_version
-merge_release_branch_in_master $release_version
-
->>>>>>> 937076eb
 echo "Release done ! ✨"